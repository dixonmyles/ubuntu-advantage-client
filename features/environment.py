--- conflicted
+++ resolved
@@ -35,29 +35,20 @@
     # environment variable input to the appropriate Python types for use within
     # the test framework
     boolean_options = ["image_clean", "destroy_instances"]
-<<<<<<< HEAD
-    str_options = ["reuse_image"]
-=======
     str_options = ["contract_token", "reuse_image"]
->>>>>>> 8e26bb94
     redact_options = ["contract_token"]
 
     # This variable is used in .from_environ() but also to emit the "Config
     # options" stanza in __init__
-    all_options = boolean_options + str_options + redact_options
+    all_options = boolean_options + str_options
 
     def __init__(
         self,
         *,
         image_clean: bool = True,
-<<<<<<< HEAD
         destroy_instances: bool = True,
-=======
         reuse_image: str = None,
-        destroy_instances: bool = True
->>>>>>> 8e26bb94
-        contract_token: str = None,
-        reuse_image: str = None
+        contract_token: str = None
     ) -> None:
         # First, store the values we've detected
         self.contract_token = contract_token
